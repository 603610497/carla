#include "Pipeline.h"

namespace traffic_manager {

namespace PipelineConstants {
  uint MINIMUM_CORE_COUNT = 4u;
  uint MINIMUM_NUMBER_OF_VEHICLES = 100u;
}
  using namespace PipelineConstants;

  // Pick a random element from @a range.
  template <typename RangeT, typename RNG>
  static auto &RandomChoice(const RangeT &range, RNG &&generator) {

    EXPECT_TRUE(range.size() > 0u);
    std::uniform_int_distribution<size_t> dist{0u, range.size() - 1u};
    return range[dist(std::forward<RNG>(generator))];
  }
<<<<<<< HEAD
=======

<<<<<<< HEAD
>>>>>>> e2c8e19611819ecbb7026355674ba94b985ad488
  // Assuming quad core if core count not available
  int read_core_count() {
=======
  uint read_core_count() {

<<<<<<< HEAD
>>>>>>> b66f4b71d9abdefe0a53431f4ab6605b5e11e09b
    auto core_count = std::thread::hardware_concurrency();
    // Assuming quad core if core count not available
=======
    // Assuming quad-core if core count not available
    uint core_count = std::thread::hardware_concurrency();
>>>>>>> fb725b08
    return core_count > 0 ? core_count : MINIMUM_CORE_COUNT;
  }

  std::vector<ActorPtr> spawn_traffic(
      cc::Client &client,
      cc::World &world,
      uint core_count,
      uint target_amount = 0) {

    std::vector<ActorPtr> actor_list;
    auto world_map = world.GetMap();

    // Get a random selection of spawn points from the map
    auto spawn_points = world_map->GetRecommendedSpawnPoints();
    std::random_shuffle(spawn_points.begin(), spawn_points.end());
    // Blueprint library containing all vehicle types
    auto blueprint_library = world.GetBlueprintLibrary()->Filter("vehicle.*");
    std::mt19937_64 rng((std::random_device())());

    uint number_of_vehicles;
    if (target_amount == 0u) {
      number_of_vehicles = MINIMUM_NUMBER_OF_VEHICLES;
    } else {
      number_of_vehicles = target_amount;
    }

    if (number_of_vehicles > spawn_points.size()) {
      carla::log_warning("Number of requested vehicles more than number available spawn points\n");
      carla::log_info("Spawning vehicle at every spawn point\n");
      number_of_vehicles = spawn_points.size();
    }

    carla::log_info("Spawning " + std::to_string(number_of_vehicles) + " vehicles\n");

    // Creating spawn batch command
    std::vector<cr::Command> batch_spawn_commands;
    for (auto i = 0u; i < number_of_vehicles; ++i) {

      auto spawn_point = spawn_points[i];
      auto blueprint = RandomChoice(*blueprint_library, rng);

      while (
        blueprint.GetAttribute("number_of_wheels") != 4 ||
        blueprint.GetId().compare("vehicle.carlamotors.carlacola") == 0 ||
        blueprint.GetId().compare("vehicle.bmw.isetta") == 0
        ) {
        blueprint = RandomChoice(*blueprint_library, rng);
      }
      blueprint.SetAttribute("role_name", "traffic_manager");

      using spawn = cr::Command::SpawnActor;
      batch_spawn_commands.push_back(spawn(blueprint.MakeActorDescription(), spawn_point));
    }

    client.ApplyBatch(std::move(batch_spawn_commands));
    // We need to wait till the simulator spawns all vehicles
    // Tried to use World::WaitForTick but it also wasn't sufficient
    // Need to find a better way to do this
    std::this_thread::sleep_for(500ms);

    // Gathering actors spawned by traffic manager
    auto world_actors = world.GetActors();
    for (auto iter = world_actors->begin(); iter != world_actors->end(); ++iter) {
      auto world_actor = *iter;
      auto world_vehicle = boost::static_pointer_cast<cc::Vehicle>(world_actor);
      auto actor_attributes = world_vehicle->GetAttributes();
      bool found_traffic_manager_vehicle = false;
      for (
        auto iter = actor_attributes.begin();
        (iter != actor_attributes.end()) && !found_traffic_manager_vehicle;
        ++iter
        ) {
        auto attribute = *iter;
        if (attribute.GetValue() == "traffic_manager") {
          found_traffic_manager_vehicle = true;
        }
      }
      if (found_traffic_manager_vehicle) {
        actor_list.push_back(world_actor);
      }
    }

    return actor_list;
  }

  void destroy_traffic(std::vector<ActorPtr> &actor_list, cc::Client &client) {

    std::vector<cr::Command> batch_spawn_commands;
    for (auto &actor: actor_list) {
      batch_spawn_commands.push_back(cr::Command::DestroyActor(actor->GetId()));
    }
    client.ApplyBatch(std::move(batch_spawn_commands));
  }

  Pipeline::Pipeline(
      std::vector<float> longitudinal_PID_parameters,
      std::vector<float> longitudinal_highway_PID_parameters,
      std::vector<float> lateral_PID_parameters,
      float urban_target_velocity,
      float highway_target_velocity,
      std::vector<ActorPtr> &actor_list,
      InMemoryMap &local_map,
      cc::Client &client_connection,
      cc::World &world,
      cc::DebugHelper &debug_helper,
      uint pipeline_width)
    : longitudinal_PID_parameters(longitudinal_PID_parameters),
      longitudinal_highway_PID_parameters(longitudinal_highway_PID_parameters),
      lateral_PID_parameters(lateral_PID_parameters),
      urban_target_velocity(urban_target_velocity),
      actor_list(actor_list),
      local_map(local_map),
      client_connection(client_connection),
      world(world),
      debug_helper(debug_helper),
      pipeline_width(pipeline_width) {

    localization_collision_messenger = std::make_shared<LocalizationToCollisionMessenger>();
    localization_traffic_light_messenger = std::make_shared<LocalizationToTrafficLightMessenger>();
    collision_planner_messenger = std::make_shared<CollisionToPlannerMessenger>();
    localization_planner_messenger = std::make_shared<LocalizationToPlannerMessenger>();
    traffic_light_planner_messenger = std::make_shared<TrafficLightToPlannerMessenger>();
    planner_control_messenger = std::make_shared<PlannerToControlMessenger>();

    localization_stage = std::make_unique<LocalizationStage>(
        localization_planner_messenger, localization_collision_messenger,
        localization_traffic_light_messenger, actor_list.size(), pipeline_width,
        actor_list, local_map,
        debug_helper);

    collision_stage = std::make_unique<CollisionStage>(
        localization_collision_messenger, collision_planner_messenger,
        actor_list.size(), pipeline_width,
        world, debug_helper);

    traffic_light_stage = std::make_unique<TrafficLightStage>(
        localization_traffic_light_messenger, traffic_light_planner_messenger,
        actor_list.size(), pipeline_width);

    planner_stage = std::make_unique<MotionPlannerStage>(
        localization_planner_messenger,
        collision_planner_messenger,
        traffic_light_planner_messenger,
        planner_control_messenger,
        actor_list.size(), pipeline_width,
        urban_target_velocity,
        highway_target_velocity,
        longitudinal_PID_parameters,
        longitudinal_highway_PID_parameters,
        lateral_PID_parameters);

    control_stage = std::make_unique<BatchControlStage>(
        planner_control_messenger, client_connection,
        actor_list.size(), pipeline_width);

  }
<<<<<<< HEAD
=======

<<<<<<< HEAD
>>>>>>> e2c8e19611819ecbb7026355674ba94b985ad488
  /// To start the pipeline
=======
  // To start the pipeline
>>>>>>> b66f4b71d9abdefe0a53431f4ab6605b5e11e09b
  void Pipeline::Start() {

    localization_stage->Start();
    collision_stage->Start();
    traffic_light_stage->Start();
    planner_stage->Start();
    control_stage->Start();
  }

  // To stop the pipeline
  void Pipeline::Stop() {

    localization_collision_messenger->Stop();
    localization_traffic_light_messenger->Stop();
    localization_planner_messenger->Stop();
    collision_planner_messenger->Stop();
    traffic_light_planner_messenger->Stop();
    planner_control_messenger->Stop();
    localization_stage->Stop();
    collision_stage->Stop();
    traffic_light_stage->Stop();
    planner_stage->Stop();
    control_stage->Stop();
  }

}<|MERGE_RESOLUTION|>--- conflicted
+++ resolved
@@ -1,227 +1,107 @@
-#include "Pipeline.h"
+#pragma once
+
+#include <algorithm>
+#include <memory>
+#include <vector>
+#include <random>
+
+#include "carla/client/Actor.h"
+#include "carla/client/BlueprintLibrary.h"
+#include "carla/client/Map.h"
+#include "carla/client/World.h"
+#include "carla/geom/Transform.h"
+#include "carla/Memory.h"
+#include "carla/Logging.h"
+#include "carla/rpc/Command.h"
+
+#include "BatchControlStage.h"
+#include "CollisionStage.h"
+#include "InMemoryMap.h"
+#include "LocalizationStage.h"
+#include "MotionPlannerStage.h"
+#include "TrafficLightStage.h"
+
+#define EXPECT_TRUE(pred) if (!(pred)) { throw std::runtime_error(# pred); }
 
 namespace traffic_manager {
 
-namespace PipelineConstants {
-  uint MINIMUM_CORE_COUNT = 4u;
-  uint MINIMUM_NUMBER_OF_VEHICLES = 100u;
-}
-  using namespace PipelineConstants;
+namespace cc = carla::client;
+namespace cr = carla::rpc;
+  using ActorPtr = carla::SharedPtr<cc::Actor>;
 
-  // Pick a random element from @a range.
-  template <typename RangeT, typename RNG>
-  static auto &RandomChoice(const RangeT &range, RNG &&generator) {
+  /// Function to read hardware concurrency
+  uint read_core_count();
 
-    EXPECT_TRUE(range.size() > 0u);
-    std::uniform_int_distribution<size_t> dist{0u, range.size() - 1u};
-    return range[dist(std::forward<RNG>(generator))];
-  }
-<<<<<<< HEAD
-=======
-
-<<<<<<< HEAD
->>>>>>> e2c8e19611819ecbb7026355674ba94b985ad488
-  // Assuming quad core if core count not available
-  int read_core_count() {
-=======
-  uint read_core_count() {
-
-<<<<<<< HEAD
->>>>>>> b66f4b71d9abdefe0a53431f4ab6605b5e11e09b
-    auto core_count = std::thread::hardware_concurrency();
-    // Assuming quad core if core count not available
-=======
-    // Assuming quad-core if core count not available
-    uint core_count = std::thread::hardware_concurrency();
->>>>>>> fb725b08
-    return core_count > 0 ? core_count : MINIMUM_CORE_COUNT;
-  }
-
+  /// Function to spawn a specified number of vehicles
   std::vector<ActorPtr> spawn_traffic(
       cc::Client &client,
       cc::World &world,
       uint core_count,
-      uint target_amount = 0) {
+      uint target_amount);
 
-    std::vector<ActorPtr> actor_list;
-    auto world_map = world.GetMap();
+  /// Destroy actors
+  void destroy_traffic(
+      std::vector<ActorPtr> &actor_list,
+      cc::Client &client);
 
-    // Get a random selection of spawn points from the map
-    auto spawn_points = world_map->GetRecommendedSpawnPoints();
-    std::random_shuffle(spawn_points.begin(), spawn_points.end());
-    // Blueprint library containing all vehicle types
-    auto blueprint_library = world.GetBlueprintLibrary()->Filter("vehicle.*");
-    std::mt19937_64 rng((std::random_device())());
+  /// The function of this class is to integrate all the various stages of
+  /// the traffic manager appropriately using messengers
+  class Pipeline {
 
-    uint number_of_vehicles;
-    if (target_amount == 0u) {
-      number_of_vehicles = MINIMUM_NUMBER_OF_VEHICLES;
-    } else {
-      number_of_vehicles = target_amount;
-    }
+  private:
 
-    if (number_of_vehicles > spawn_points.size()) {
-      carla::log_warning("Number of requested vehicles more than number available spawn points\n");
-      carla::log_info("Spawning vehicle at every spawn point\n");
-      number_of_vehicles = spawn_points.size();
-    }
+    /// PID controller parameters
+    std::vector<float> longitudinal_PID_parameters;
+    std::vector<float> longitudinal_highway_PID_parameters;
+    std::vector<float> lateral_PID_parameters;
+    /// Number of working threads per stage
+    uint pipeline_width;
+    /// Target velocities
+    float highway_target_velocity;
+    float urban_target_velocity;
+    /// Reference to list of all actors registered with traffic manager
+    std::vector<ActorPtr> &actor_list;
+    /// Reference to local map cache
+    InMemoryMap &local_map;
+    /// Reference to carla's debug helper object
+    cc::DebugHelper &debug_helper;
+    /// Reference to carla's client connection object
+    cc::Client &client_connection;
+    /// Reference to carla's world object
+    cc::World &world;
+    /// Pointers to messenger objects connecting stage pairs
+    std::shared_ptr<CollisionToPlannerMessenger> collision_planner_messenger;
+    std::shared_ptr<LocalizationToCollisionMessenger> localization_collision_messenger;
+    std::shared_ptr<LocalizationToTrafficLightMessenger> localization_traffic_light_messenger;
+    std::shared_ptr<LocalizationToPlannerMessenger> localization_planner_messenger;
+    std::shared_ptr<PlannerToControlMessenger> planner_control_messenger;
+    std::shared_ptr<TrafficLightToPlannerMessenger> traffic_light_planner_messenger;
+    /// Pointers to stage objects of traffic manager
+    std::unique_ptr<CollisionStage> collision_stage;
+    std::unique_ptr<BatchControlStage> control_stage;
+    std::unique_ptr<LocalizationStage> localization_stage;
+    std::unique_ptr<MotionPlannerStage> planner_stage;
+    std::unique_ptr<TrafficLightStage> traffic_light_stage;
 
-    carla::log_info("Spawning " + std::to_string(number_of_vehicles) + " vehicles\n");
+  public:
 
-    // Creating spawn batch command
-    std::vector<cr::Command> batch_spawn_commands;
-    for (auto i = 0u; i < number_of_vehicles; ++i) {
+    Pipeline(
+        std::vector<float> longitudinal_PID_parameters,
+        std::vector<float> longitudinal_highway_PID_parameters,
+        std::vector<float> lateral_PID_parameters,
+        float urban_target_velocity,
+        float highway_target_velocity,
+        std::vector<ActorPtr> &actor_list,
+        InMemoryMap &local_map,
+        cc::Client &client_connection,
+        cc::World &world,
+        cc::DebugHelper &debug_helper,
+        uint pipeline_width);
 
-      auto spawn_point = spawn_points[i];
-      auto blueprint = RandomChoice(*blueprint_library, rng);
+    void Start();
 
-      while (
-        blueprint.GetAttribute("number_of_wheels") != 4 ||
-        blueprint.GetId().compare("vehicle.carlamotors.carlacola") == 0 ||
-        blueprint.GetId().compare("vehicle.bmw.isetta") == 0
-        ) {
-        blueprint = RandomChoice(*blueprint_library, rng);
-      }
-      blueprint.SetAttribute("role_name", "traffic_manager");
+    void Stop();
 
-      using spawn = cr::Command::SpawnActor;
-      batch_spawn_commands.push_back(spawn(blueprint.MakeActorDescription(), spawn_point));
-    }
-
-    client.ApplyBatch(std::move(batch_spawn_commands));
-    // We need to wait till the simulator spawns all vehicles
-    // Tried to use World::WaitForTick but it also wasn't sufficient
-    // Need to find a better way to do this
-    std::this_thread::sleep_for(500ms);
-
-    // Gathering actors spawned by traffic manager
-    auto world_actors = world.GetActors();
-    for (auto iter = world_actors->begin(); iter != world_actors->end(); ++iter) {
-      auto world_actor = *iter;
-      auto world_vehicle = boost::static_pointer_cast<cc::Vehicle>(world_actor);
-      auto actor_attributes = world_vehicle->GetAttributes();
-      bool found_traffic_manager_vehicle = false;
-      for (
-        auto iter = actor_attributes.begin();
-        (iter != actor_attributes.end()) && !found_traffic_manager_vehicle;
-        ++iter
-        ) {
-        auto attribute = *iter;
-        if (attribute.GetValue() == "traffic_manager") {
-          found_traffic_manager_vehicle = true;
-        }
-      }
-      if (found_traffic_manager_vehicle) {
-        actor_list.push_back(world_actor);
-      }
-    }
-
-    return actor_list;
-  }
-
-  void destroy_traffic(std::vector<ActorPtr> &actor_list, cc::Client &client) {
-
-    std::vector<cr::Command> batch_spawn_commands;
-    for (auto &actor: actor_list) {
-      batch_spawn_commands.push_back(cr::Command::DestroyActor(actor->GetId()));
-    }
-    client.ApplyBatch(std::move(batch_spawn_commands));
-  }
-
-  Pipeline::Pipeline(
-      std::vector<float> longitudinal_PID_parameters,
-      std::vector<float> longitudinal_highway_PID_parameters,
-      std::vector<float> lateral_PID_parameters,
-      float urban_target_velocity,
-      float highway_target_velocity,
-      std::vector<ActorPtr> &actor_list,
-      InMemoryMap &local_map,
-      cc::Client &client_connection,
-      cc::World &world,
-      cc::DebugHelper &debug_helper,
-      uint pipeline_width)
-    : longitudinal_PID_parameters(longitudinal_PID_parameters),
-      longitudinal_highway_PID_parameters(longitudinal_highway_PID_parameters),
-      lateral_PID_parameters(lateral_PID_parameters),
-      urban_target_velocity(urban_target_velocity),
-      actor_list(actor_list),
-      local_map(local_map),
-      client_connection(client_connection),
-      world(world),
-      debug_helper(debug_helper),
-      pipeline_width(pipeline_width) {
-
-    localization_collision_messenger = std::make_shared<LocalizationToCollisionMessenger>();
-    localization_traffic_light_messenger = std::make_shared<LocalizationToTrafficLightMessenger>();
-    collision_planner_messenger = std::make_shared<CollisionToPlannerMessenger>();
-    localization_planner_messenger = std::make_shared<LocalizationToPlannerMessenger>();
-    traffic_light_planner_messenger = std::make_shared<TrafficLightToPlannerMessenger>();
-    planner_control_messenger = std::make_shared<PlannerToControlMessenger>();
-
-    localization_stage = std::make_unique<LocalizationStage>(
-        localization_planner_messenger, localization_collision_messenger,
-        localization_traffic_light_messenger, actor_list.size(), pipeline_width,
-        actor_list, local_map,
-        debug_helper);
-
-    collision_stage = std::make_unique<CollisionStage>(
-        localization_collision_messenger, collision_planner_messenger,
-        actor_list.size(), pipeline_width,
-        world, debug_helper);
-
-    traffic_light_stage = std::make_unique<TrafficLightStage>(
-        localization_traffic_light_messenger, traffic_light_planner_messenger,
-        actor_list.size(), pipeline_width);
-
-    planner_stage = std::make_unique<MotionPlannerStage>(
-        localization_planner_messenger,
-        collision_planner_messenger,
-        traffic_light_planner_messenger,
-        planner_control_messenger,
-        actor_list.size(), pipeline_width,
-        urban_target_velocity,
-        highway_target_velocity,
-        longitudinal_PID_parameters,
-        longitudinal_highway_PID_parameters,
-        lateral_PID_parameters);
-
-    control_stage = std::make_unique<BatchControlStage>(
-        planner_control_messenger, client_connection,
-        actor_list.size(), pipeline_width);
-
-  }
-<<<<<<< HEAD
-=======
-
-<<<<<<< HEAD
->>>>>>> e2c8e19611819ecbb7026355674ba94b985ad488
-  /// To start the pipeline
-=======
-  // To start the pipeline
->>>>>>> b66f4b71d9abdefe0a53431f4ab6605b5e11e09b
-  void Pipeline::Start() {
-
-    localization_stage->Start();
-    collision_stage->Start();
-    traffic_light_stage->Start();
-    planner_stage->Start();
-    control_stage->Start();
-  }
-
-  // To stop the pipeline
-  void Pipeline::Stop() {
-
-    localization_collision_messenger->Stop();
-    localization_traffic_light_messenger->Stop();
-    localization_planner_messenger->Stop();
-    collision_planner_messenger->Stop();
-    traffic_light_planner_messenger->Stop();
-    planner_control_messenger->Stop();
-    localization_stage->Stop();
-    collision_stage->Stop();
-    traffic_light_stage->Stop();
-    planner_stage->Stop();
-    control_stage->Stop();
-  }
+  };
 
 }