--- conflicted
+++ resolved
@@ -24,10 +24,7 @@
 .tags*
 .vs
 __pycache__
-<<<<<<< HEAD
-_out
-=======
 _benchmarks_results
 _images*
->>>>>>> b5b609e7
+_out
 core