// Copyright (c) 2017 Computer Vision Center (CVC) at the Universitat Autonoma
// de Barcelona (UAB).
//
// This work is licensed under the terms of the MIT license.
// For a copy, see <https://opensource.org/licenses/MIT>.

#include "Carla.h"
#include "Carla/Game/CarlaEpisode.h"

#include "Carla/Sensor/Sensor.h"
#include "Carla/Util/BoundingBoxCalculator.h"
#include "Carla/Vehicle/VehicleSpawnPoint.h"

#include "EngineUtils.h"
#include "Engine/StaticMeshActor.h"
#include "GameFramework/SpectatorPawn.h"

static FString UCarlaEpisode_GetTrafficSignId(ETrafficSignState State)
{
  using TSS = ETrafficSignState;
  switch (State)
  {
    case TSS::TrafficLightRed:
    case TSS::TrafficLightYellow:
    case TSS::TrafficLightGreen:  return TEXT("traffic.traffic_light");
    case TSS::SpeedLimit_30:      return TEXT("traffic.speed_limit.30");
    case TSS::SpeedLimit_40:      return TEXT("traffic.speed_limit.40");
    case TSS::SpeedLimit_50:      return TEXT("traffic.speed_limit.50");
    case TSS::SpeedLimit_60:      return TEXT("traffic.speed_limit.60");
    case TSS::SpeedLimit_90:      return TEXT("traffic.speed_limit.90");
    case TSS::SpeedLimit_100:     return TEXT("traffic.speed_limit.100");
    case TSS::SpeedLimit_120:     return TEXT("traffic.speed_limit.120");
    case TSS::SpeedLimit_130:     return TEXT("traffic.speed_limit.130");
    default:                      return TEXT("traffic.unknown");
  }
}

UCarlaEpisode::UCarlaEpisode(const FObjectInitializer &ObjectInitializer)
  : Super(ObjectInitializer),
    Id([]() {
  static uint32 COUNTER = 0u;
  return ++COUNTER;
} ()) {
  ActorDispatcher = CreateDefaultSubobject<UActorDispatcher>(TEXT("ActorDispatcher"));
}

TArray<FTransform> UCarlaEpisode::GetRecommendedSpawnPoints() const
{
  TArray<FTransform> SpawnPoints;
  for (TActorIterator<AVehicleSpawnPoint> It(GetWorld()); It; ++It)
  {
    SpawnPoints.Add(It->GetActorTransform());
  }
  return SpawnPoints;
}

carla::rpc::Actor UCarlaEpisode::SerializeActor(FActorView ActorView) const
{
  carla::rpc::Actor Actor;
  if (ActorView.IsValid())
  {
    Actor = ActorView.GetActorInfo()->SerializedData;
    auto Parent = ActorView.GetActor()->GetOwner();
    if (Parent != nullptr)
    {
      Actor.parent_id = FindActor(Parent).GetActorId();
    }
  }
  else
  {
    UE_LOG(LogCarla, Warning, TEXT("Trying to serialize invalid actor"));
  }
  return Actor;
}

void UCarlaEpisode::AttachActors(AActor *Child, AActor *Parent)
{
  check(Child != nullptr);
  check(Parent != nullptr);
  Child->AttachToActor(Parent, FAttachmentTransformRules::KeepRelativeTransform);
  Child->SetOwner(Parent);

  // recorder event
  if (Recorder->IsEnabled())
  {
    CarlaRecorderEventParent RecEvent
    {
      FindActor(Child).GetActorId(),
      FindActor(Parent).GetActorId()
    };
    Recorder->AddEvent(std::move(RecEvent));
  }
}

void UCarlaEpisode::InitializeAtBeginPlay()
{
  auto World = GetWorld();
  check(World != nullptr);
  auto PlayerController = UGameplayStatics::GetPlayerController(GetWorld(), 0);
  if (PlayerController == nullptr)
  {
    UE_LOG(LogCarla, Error, TEXT("Can't find player controller!"));
    return;
  }
  Spectator = PlayerController->GetPawn();
  if (Spectator != nullptr)
  {
    FActorDescription Description;
    Description.Id = TEXT("spectator");
    Description.Class = Spectator->GetClass();
    ActorDispatcher->RegisterActor(*Spectator, Description);
  }
  else
  {
    UE_LOG(LogCarla, Error, TEXT("Can't find spectator!"));
  }

  for (TActorIterator<ATrafficSignBase> It(World); It; ++It)
  {
    ATrafficSignBase *Actor = *It;
    check(Actor != nullptr);
    FActorDescription Description;
    Description.Id = UCarlaEpisode_GetTrafficSignId(Actor->GetTrafficSignState());
    Description.Class = Actor->GetClass();
    ActorDispatcher->RegisterActor(*Actor, Description);
  }
<<<<<<< HEAD
}

void UCarlaEpisode::EndPlay(void)
{
  // stop recorder and replayer
  if (Recorder)
  {
    Recorder->Stop();
    if (Recorder->GetReplayer()->IsEnabled())
    {
      Recorder->GetReplayer()->Stop();
    }
  }
}

std::string UCarlaEpisode::StartRecorder(std::string Name)
{
  std::string result;
  FString Name2(Name.c_str());

  if (Recorder)
  {
    result = Recorder->Start(FPaths::ConvertRelativePathToFull(FPaths::ProjectSavedDir()), Name2, MapName);
  }
  else
  {
    result = "Recorder is not ready";
  }

  return result;
=======

  for (TActorIterator<AStaticMeshActor> It(World); It; ++It)
  {
    auto Actor = *It;
    check(Actor != nullptr);
    auto MeshComponent = Actor->GetStaticMeshComponent();
    check(MeshComponent != nullptr);
    if (MeshComponent->Mobility == EComponentMobility::Movable)
    {
      FActorDescription Description;
      Description.Id = TEXT("static.prop");
      Description.Class = Actor->GetClass();
      ActorDispatcher->RegisterActor(*Actor, Description);
    }
  }
>>>>>>> 5dc0a217
}<|MERGE_RESOLUTION|>--- conflicted
+++ resolved
@@ -124,7 +124,21 @@
     Description.Class = Actor->GetClass();
     ActorDispatcher->RegisterActor(*Actor, Description);
   }
-<<<<<<< HEAD
+
+  for (TActorIterator<AStaticMeshActor> It(World); It; ++It)
+  {
+    auto Actor = *It;
+    check(Actor != nullptr);
+    auto MeshComponent = Actor->GetStaticMeshComponent();
+    check(MeshComponent != nullptr);
+    if (MeshComponent->Mobility == EComponentMobility::Movable)
+    {
+      FActorDescription Description;
+      Description.Id = TEXT("static.prop");
+      Description.Class = Actor->GetClass();
+      ActorDispatcher->RegisterActor(*Actor, Description);
+    }
+  }
 }
 
 void UCarlaEpisode::EndPlay(void)
@@ -155,21 +169,4 @@
   }
 
   return result;
-=======
-
-  for (TActorIterator<AStaticMeshActor> It(World); It; ++It)
-  {
-    auto Actor = *It;
-    check(Actor != nullptr);
-    auto MeshComponent = Actor->GetStaticMeshComponent();
-    check(MeshComponent != nullptr);
-    if (MeshComponent->Mobility == EComponentMobility::Movable)
-    {
-      FActorDescription Description;
-      Description.Id = TEXT("static.prop");
-      Description.Class = Actor->GetClass();
-      ActorDispatcher->RegisterActor(*Actor, Description);
-    }
-  }
->>>>>>> 5dc0a217
 }