--- conflicted
+++ resolved
@@ -28,21 +28,11 @@
       return _geo_reference;
     }
 
-<<<<<<< HEAD
     Road *GetRoad(const RoadId id);
-=======
-    Junction *GetJunction(JuncId id) {
-      const auto search = _junctions.find(id);
-      if (search != _junctions.end()) {
-        return &search->second;
-      }
-      return nullptr;
-    }
 
-    std::unordered_map<JuncId, Junction> &GetJunctions() {
-      return _junctions;
-    }
->>>>>>> cd1c29c4
+    Junction *GetJunction(JuncId id);
+
+    std::unordered_map<JuncId, Junction> &GetJunctions() const;
 
   private:
 
