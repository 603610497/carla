// Copyright (c) 2019 Computer Vision Center (CVC) at the Universitat Autonoma
// de Barcelona (UAB).
//
// This work is licensed under the terms of the MIT license.
// For a copy, see <https://opensource.org/licenses/MIT>.

#include "LocalizationStage.h"

namespace carla {
namespace traffic_manager {

namespace LocalizationConstants {

  static const float WAYPOINT_TIME_HORIZON = 3.0f;
  static const float MINIMUM_HORIZON_LENGTH = 30.0f;
  static const float TARGET_WAYPOINT_TIME_HORIZON = 0.5f;
  static const float TARGET_WAYPOINT_HORIZON_LENGTH = 4.0f;
  static const float MINIMUM_JUNCTION_LOOK_AHEAD = 10.0f;
  static const float HIGHWAY_SPEED = 50 / 3.6f;
  static const float MINIMUM_LANE_CHANGE_DISTANCE = 20.0f;
  static const float MAXIMUM_LANE_OBSTACLE_CURVATURE = 0.93969f;
  static const uint UNREGISTERED_ACTORS_SCAN_INTERVAL = 10;

} // namespace LocalizationConstants

  using namespace LocalizationConstants;

  LocalizationStage::LocalizationStage(
      std::string stage_name,
      std::shared_ptr<LocalizationToPlannerMessenger> planner_messenger,
      std::shared_ptr<LocalizationToCollisionMessenger> collision_messenger,
      std::shared_ptr<LocalizationToTrafficLightMessenger> traffic_light_messenger,
      AtomicActorSet &registered_actors,
      InMemoryMap &local_map,
      Parameters &parameters,
      cc::DebugHelper &debug_helper,
      cc::World& world)
    : PipelineStage(stage_name),
      planner_messenger(planner_messenger),
      collision_messenger(collision_messenger),
      traffic_light_messenger(traffic_light_messenger),
      registered_actors(registered_actors),
      local_map(local_map),
      parameters(parameters),
      debug_helper(debug_helper),
      world(world) {

    // Initializing various output frame selectors.
    planner_frame_selector = true;
    collision_frame_selector = true;
    traffic_light_frame_selector = true;
    // Initializing the number of vehicles to zero in the begining.
    number_of_vehicles = 0u;

    // Initializing the registered actors container state.
    registered_actors_state = -1;
  }

  LocalizationStage::~LocalizationStage() {}

  void LocalizationStage::Action() {

    ScanUnregisteredVehicles();

    // Selecting output frames based on selector keys.
    const auto current_planner_frame = planner_frame_selector ? planner_frame_a : planner_frame_b;
    const auto current_collision_frame = collision_frame_selector ? collision_frame_a : collision_frame_b;
    const auto current_traffic_light_frame =
        traffic_light_frame_selector ? traffic_light_frame_a : traffic_light_frame_b;


    // Looping over registered actors.
    for (uint64_t i = 0u; i < actor_list.size(); ++i) {

      const Actor vehicle = actor_list.at(i);
      const ActorId actor_id = vehicle->GetId();
      const cg::Location vehicle_location = vehicle->GetLocation();
      const float vehicle_velocity = vehicle->GetVelocity().Length();

      //TODO: Improve search so it doesn't do it every loop..
      auto search = idle_time.find(actor_id);
      if (search == idle_time.end()) {
        idle_time[actor_id] = chr::system_clock::now();
      }

      const float horizon_size = std::max(
          WAYPOINT_TIME_HORIZON * std::sqrt(vehicle_velocity * 10.0f),
          MINIMUM_HORIZON_LENGTH);

      Buffer &waypoint_buffer = buffer_list->at(i);

      // Purge passed waypoints.
      if (!waypoint_buffer.empty()) {
        float dot_product = DeviationDotProduct(vehicle, waypoint_buffer.front()->GetLocation(), true);

        while (dot_product <= 0.0f && !waypoint_buffer.empty()) {

          PopWaypoint(waypoint_buffer, actor_id);
          if (!waypoint_buffer.empty()) {
            dot_product = DeviationDotProduct(vehicle, waypoint_buffer.front()->GetLocation(), true);
          }
        }
      }

      // Initializing buffer if it is empty.
      if (waypoint_buffer.empty()) {
        SimpleWaypointPtr closest_waypoint = local_map.GetWaypointInVicinity(vehicle_location);
        if (closest_waypoint == nullptr) {
          closest_waypoint = local_map.GetWaypoint(vehicle_location);
        }
        PushWaypoint(waypoint_buffer, actor_id, closest_waypoint);
      }

      // Assign a lane change.
      const SimpleWaypointPtr front_waypoint = waypoint_buffer.front();
      const ChangeLaneInfo lane_change_info = parameters.GetForceLaneChange(vehicle);
      const bool force_lane_change = lane_change_info.change_lane;
      const bool lane_change_direction = lane_change_info.direction;

      if ((parameters.GetAutoLaneChange(vehicle) || force_lane_change) &&
          !front_waypoint->CheckJunction()) {

        SimpleWaypointPtr change_over_point = AssignLaneChange(
            vehicle, force_lane_change, lane_change_direction);

        if (change_over_point != nullptr) {
          auto number_of_pops = waypoint_buffer.size();
          for (uint64_t j = 0u; j < number_of_pops; ++j) {
            PopWaypoint(waypoint_buffer, actor_id);
          }

          PushWaypoint(waypoint_buffer, actor_id, change_over_point);
        }
      }

      // Populating the buffer.
      while (waypoint_buffer.back()->DistanceSquared(waypoint_buffer.front())
          <= std::pow(horizon_size, 2)) {

        std::vector<SimpleWaypointPtr> next_waypoints = waypoint_buffer.back()->GetNextWaypoint();
        uint64_t selection_index = 0u;
        // Pseudo-randomized path selection if found more than one choice.
        if (next_waypoints.size() > 1) {
          selection_index = static_cast<uint>(rand()) % next_waypoints.size();
        }

        PushWaypoint(waypoint_buffer, actor_id, next_waypoints.at(selection_index));
      }

      // Generating output.
      const float target_point_distance = std::max(std::ceil(vehicle_velocity * TARGET_WAYPOINT_TIME_HORIZON),
          TARGET_WAYPOINT_HORIZON_LENGTH);
      SimpleWaypointPtr target_waypoint = waypoint_buffer.front();
      for (uint64_t j = 0u;
          (j < waypoint_buffer.size()) &&
          (waypoint_buffer.front()->DistanceSquared(target_waypoint)
          < std::pow(target_point_distance, 2));
          ++j) {
        target_waypoint = waypoint_buffer.at(j);
      }
      const cg::Location target_location = target_waypoint->GetLocation();
      float dot_product = DeviationDotProduct(vehicle, target_location);
      float cross_product = DeviationCrossProduct(vehicle, target_location);
      dot_product = 1.0f - dot_product;
      if (cross_product < 0.0f) {
        dot_product *= -1.0f;
      }

      float distance = 0.0f; // TODO: use in PID

      // Filtering out false junctions on highways.
      // On highways, if there is only one possible path and the section is
      // marked as intersection, ignore it.
      const auto vehicle_reference = boost::static_pointer_cast<cc::Vehicle>(vehicle);
      const float speed_limit = vehicle_reference->GetSpeedLimit();
      const float look_ahead_distance = std::max(2.0f * vehicle_velocity, MINIMUM_JUNCTION_LOOK_AHEAD);

      SimpleWaypointPtr look_ahead_point = waypoint_buffer.front();
      uint64_t look_ahead_index = 0u;
      for (uint64_t j = 0u;
          (waypoint_buffer.front()->DistanceSquared(look_ahead_point)
          < std::pow(look_ahead_distance, 2)) &&
          (j < waypoint_buffer.size());
          ++j) {
        look_ahead_point = waypoint_buffer.at(j);
        look_ahead_index = j;
      }

      bool approaching_junction = false;
      if (waypoint_buffer.front()->CheckJunction() || (look_ahead_point->CheckJunction() && !(waypoint_buffer.front()->CheckJunction()))) {
        if (speed_limit > HIGHWAY_SPEED) {
          for (uint64_t j = 0u; (j < look_ahead_index) && !approaching_junction; ++j) {
            SimpleWaypointPtr swp = waypoint_buffer.at(j);
            if (swp->GetNextWaypoint().size() > 1) {
              approaching_junction = true;
            }
          }
        } else {
          approaching_junction = true;
        }
      }

      // Editing output frames.
      LocalizationToPlannerData &planner_message = current_planner_frame->at(i);
      planner_message.actor = vehicle;
      planner_message.deviation = dot_product;
      planner_message.distance = distance;
      planner_message.approaching_true_junction = approaching_junction;

      LocalizationToCollisionData &collision_message = current_collision_frame->at(i);
      collision_message.actor = vehicle;
      collision_message.buffer = waypoint_buffer;
      collision_message.overlapping_actors.clear();
      ActorIdSet overlapping_actor_set = track_traffic.GetOverlappingVehicles(actor_id);
      for (ActorId overlapping_actor_id: overlapping_actor_set) {
        Actor actor_ptr = nullptr;
        if (vehicle_id_to_index.find(overlapping_actor_id) != vehicle_id_to_index.end()) {
          actor_ptr = actor_list.at(vehicle_id_to_index.at(overlapping_actor_id));
        } else if (unregistered_actors.find(overlapping_actor_id) != unregistered_actors.end()) {
          actor_ptr = unregistered_actors.at(overlapping_actor_id);
        }
        collision_message.overlapping_actors.insert({overlapping_actor_id, actor_ptr});
      }

<<<<<<< HEAD

=======
>>>>>>> 9a19095b
      LocalizationToTrafficLightData &traffic_light_message = current_traffic_light_frame->at(i);
      traffic_light_message.actor = vehicle;
      traffic_light_message.closest_waypoint = waypoint_buffer.front();
      traffic_light_message.junction_look_ahead_waypoint = waypoint_buffer.at(look_ahead_index);
    }
  }

  void LocalizationStage::DataReceiver() {

    // Building a list of registered actors and
    // connecting the vehicle ids to their position indices on data arrays.

    if (registered_actors_state != registered_actors.GetState()) {

      actor_list = registered_actors.GetList();
      uint64_t index = 0u;
      for (auto &actor: actor_list) {
        vehicle_id_to_index.insert({actor->GetId(), index});
        ++index;
      }
      registered_actors_state = registered_actors.GetState();
    }

    // Allocating new containers for the changed number of registered vehicles.
    if (number_of_vehicles != actor_list.size()) {

      number_of_vehicles = static_cast<uint>(actor_list.size());
      // Allocating the buffer lists.
      buffer_list = std::make_shared<BufferList>(number_of_vehicles);
      // Allocating output frames to be shared with the motion planner stage.
      planner_frame_a = std::make_shared<LocalizationToPlannerFrame>(number_of_vehicles);
      planner_frame_b = std::make_shared<LocalizationToPlannerFrame>(number_of_vehicles);
      // Allocating output frames to be shared with the collision stage.
      collision_frame_a = std::make_shared<LocalizationToCollisionFrame>(number_of_vehicles);
      collision_frame_b = std::make_shared<LocalizationToCollisionFrame>(number_of_vehicles);
      // Allocating output frames to be shared with the traffic light stage
      traffic_light_frame_a = std::make_shared<LocalizationToTrafficLightFrame>(number_of_vehicles);
      traffic_light_frame_b = std::make_shared<LocalizationToTrafficLightFrame>(number_of_vehicles);
    }

  }

  void LocalizationStage::DataSender() {

    planner_messenger->Push(planner_frame_selector ? planner_frame_a : planner_frame_b);
    planner_frame_selector = !planner_frame_selector;

    const auto current_collision_frame = collision_frame_selector ? collision_frame_a : collision_frame_b;
    collision_messenger->Push(current_collision_frame);
    collision_frame_selector = !collision_frame_selector;

    traffic_light_messenger->Push(traffic_light_frame_selector ? traffic_light_frame_a : traffic_light_frame_b);
    traffic_light_frame_selector = !traffic_light_frame_selector;
  }

  void LocalizationStage::DrawBuffer(Buffer &buffer) {

    for (uint64_t i = 0u; i < buffer.size() && i < 5; ++i) {
      debug_helper.DrawPoint(buffer.at(i)->GetLocation(), 0.1f, {255u, 0u, 0u}, 0.5f);
    }
  }

  void LocalizationStage::PushWaypoint(Buffer& buffer, ActorId actor_id, SimpleWaypointPtr& waypoint) {

    const uint64_t waypoint_id = waypoint->GetId();
    buffer.push_back(waypoint);
    track_traffic.UpdatePassingVehicle(waypoint_id, actor_id);

    track_traffic.UpdateGridPosition(actor_id, waypoint);
  }

  void LocalizationStage::PopWaypoint(Buffer& buffer, ActorId actor_id) {

    SimpleWaypointPtr removed_waypoint = buffer.front();
    SimpleWaypointPtr remaining_waypoint = nullptr;
    const uint64_t removed_waypoint_id = removed_waypoint->GetId();
    buffer.pop_front();
    track_traffic.RemovePassingVehicle(removed_waypoint_id, actor_id);

    if (!buffer.empty()) {
      remaining_waypoint = buffer.front();
    }
    track_traffic.RemoveGridPosition(actor_id, removed_waypoint, remaining_waypoint);
  }

  void LocalizationStage::ScanUnregisteredVehicles() {
    ++unregistered_scan_duration;
    // Periodically check for actors not spawned by TrafficManager.
    if (unregistered_scan_duration == UNREGISTERED_ACTORS_SCAN_INTERVAL) {
      unregistered_scan_duration = 0;

      snippet_profiler.MeasureExecutionTime("Fetching world actors", true);
      const auto world_actors = world.GetActors()->Filter("vehicle.*");
      const auto world_walker = world.GetActors()->Filter("walker.*");
      snippet_profiler.MeasureExecutionTime("Fetching world actors", false);
      // Scanning for vehicles.
      snippet_profiler.MeasureExecutionTime("Adding unregistered actors", true);
      for (auto actor: *world_actors.get()) {
        const auto unregistered_id = actor->GetId();
        if (vehicle_id_to_index.find(unregistered_id) == vehicle_id_to_index.end() &&
            unregistered_actors.find(unregistered_id) == unregistered_actors.end()) {
          unregistered_actors.insert({unregistered_id, actor});
        }
      }
      // Scanning for pedestrians.
      for (auto walker: *world_walker.get()) {
        const auto unregistered_id = walker->GetId();
        if (unregistered_actors.find(unregistered_id) == unregistered_actors.end()) {
          unregistered_actors.insert({unregistered_id, walker});
        }
      }
      snippet_profiler.MeasureExecutionTime("Adding unregistered actors", false);
    }

    snippet_profiler.MeasureExecutionTime("Updating grids for unregistered actors", true);
    // Regularly update unregistered actors.
    std::vector<ActorId> actor_ids_to_erase;
    for (auto& actor_info: unregistered_actors) {
      if (actor_info.second->IsAlive()) {
        cg::Location actor_location = actor_info.second->GetLocation();
        SimpleWaypointPtr nearest_waypoint = nullptr;
        const auto unregistered_type = actor_info.second->GetTypeId();
        if (unregistered_type[0] == 'v') {
          nearest_waypoint = local_map.GetWaypointInVicinity(actor_location);
        } else if (unregistered_type[0] == 'w') {
          nearest_waypoint = local_map.GetPedWaypoint(actor_location);
        }
        if (nearest_waypoint == nullptr) {
          nearest_waypoint = local_map.GetWaypoint(actor_location);
        }
        SimpleWaypointPtr previous_waypoint = nullptr;
        if (unregistered_waypoints.find(actor_info.first) != unregistered_waypoints.end()) {
          previous_waypoint = unregistered_waypoints.at(actor_info.first);
          unregistered_waypoints.at(actor_info.first) = nearest_waypoint;
        } else {
          unregistered_waypoints.insert({actor_info.first, nearest_waypoint});
        }
        track_traffic.UpdateGridPosition(actor_info.first, nearest_waypoint);
        track_traffic.RemoveGridPosition(actor_info.first, previous_waypoint, nearest_waypoint);
      } else {
        track_traffic.DeleteActor(actor_info.first);
        actor_ids_to_erase.push_back(actor_info.first);
      }
    }
    snippet_profiler.MeasureExecutionTime("Updating grids for unregistered actors", false);
    for (auto actor_id: actor_ids_to_erase) {
      unregistered_actors.erase(actor_id);
    }
  }

  SimpleWaypointPtr LocalizationStage::AssignLaneChange(Actor vehicle, bool force, bool direction) {

    const ActorId actor_id = vehicle->GetId();
    const cg::Location vehicle_location = vehicle->GetLocation();
    const float vehicle_velocity = vehicle->GetVelocity().Length();

    const Buffer& waypoint_buffer = buffer_list->at(vehicle_id_to_index.at(actor_id));
    const SimpleWaypointPtr& current_waypoint = waypoint_buffer.front();

    bool need_to_change_lane = false;
    const auto left_waypoint = current_waypoint->GetLeftWaypoint();
    const auto right_waypoint = current_waypoint->GetRightWaypoint();

    if (!force && current_waypoint != nullptr) {

      const auto blocking_vehicles = track_traffic.GetOverlappingVehicles(actor_id);

      bool abort_lane_change = false;
      for (auto i = blocking_vehicles.begin();
           i != blocking_vehicles.end() && !abort_lane_change;
           ++i) {

        const ActorId &other_vehicle_id = *i;

        // This is totally ignoring unregistered actors during lane changes.
        // Need to fix this. Only a temporary solution.
        if (vehicle_id_to_index.find(other_vehicle_id) != vehicle_id_to_index.end()) {

          const Buffer other_buffer = buffer_list->at(vehicle_id_to_index.at(other_vehicle_id));

          const SimpleWaypointPtr& other_current_waypoint = other_buffer.front();
          const cg::Location other_location = other_current_waypoint->GetLocation();

          bool distant_lane_availability = false;
          const auto other_neighbouring_lanes = {
              other_current_waypoint->GetLeftWaypoint(),
              other_current_waypoint->GetRightWaypoint()};
          if (other_current_waypoint != nullptr) {
            for (auto& candidate_lane_wp: other_neighbouring_lanes) {
              if (candidate_lane_wp != nullptr &&
                  track_traffic.GetPassingVehicles(candidate_lane_wp->GetId()).size() == 0 &&
                  vehicle_velocity < HIGHWAY_SPEED) {
                distant_lane_availability = true;
              }
            }

            const cg::Vector3D reference_heading = current_waypoint->GetForwardVector();
            const cg::Vector3D other_heading = other_current_waypoint->GetForwardVector();

            if (other_vehicle_id != actor_id &&
                !current_waypoint->CheckJunction() &&
                !other_current_waypoint->CheckJunction() &&
                cg::Math::Dot(reference_heading, other_heading) > MAXIMUM_LANE_OBSTACLE_CURVATURE) {

              const float squared_vehicle_distance = cg::Math::DistanceSquared(other_location, vehicle_location);
              const float deviation_dot = DeviationDotProduct(vehicle, other_location);

              if (deviation_dot > 0.0f) {

                if (distant_lane_availability &&
                    squared_vehicle_distance > std::pow(MINIMUM_LANE_CHANGE_DISTANCE, 2)) {

                  need_to_change_lane = true;
                } else if (squared_vehicle_distance < std::pow(MINIMUM_LANE_CHANGE_DISTANCE, 2)) {

                  need_to_change_lane = false;
                  abort_lane_change = true;
                }

              }
            }
          }
        }
      }

    } else {

      need_to_change_lane = true;
    }

    const float change_over_distance = std::max(2.0f*vehicle_velocity, 10.0f);
    bool possible_to_lane_change = false;
    SimpleWaypointPtr change_over_point = nullptr;

    if (need_to_change_lane) {

      std::vector<SimpleWaypointPtr> candidate_points;
      if (force) {
        if (direction) {
          candidate_points.push_back(left_waypoint);
        } else {
          candidate_points.push_back(right_waypoint);
        }
      } else {
        candidate_points.push_back(left_waypoint);
        candidate_points.push_back(right_waypoint);
      }

      for (auto target_lane_wp: candidate_points) {
        if (!force &&
            !possible_to_lane_change &&
            target_lane_wp != nullptr &&
            track_traffic.GetPassingVehicles(target_lane_wp->GetId()).size() == 0) {

          possible_to_lane_change = true;
          change_over_point = target_lane_wp;
        } else if (force) {

          possible_to_lane_change = true;
          change_over_point = target_lane_wp;
        }
      }
    }

    if (need_to_change_lane && possible_to_lane_change) {
      const auto starting_point = change_over_point;
      while (change_over_point->DistanceSquared(starting_point) < std::pow(change_over_distance, 2) &&
             !change_over_point->CheckJunction()) {
        change_over_point = change_over_point->GetNextWaypoint()[0];
      }
      return change_over_point;
    } else {
      return nullptr;
    }
  }

} // namespace traffic_manager
} // namespace carla<|MERGE_RESOLUTION|>--- conflicted
+++ resolved
@@ -222,10 +222,6 @@
         collision_message.overlapping_actors.insert({overlapping_actor_id, actor_ptr});
       }
 
-<<<<<<< HEAD
-
-=======
->>>>>>> 9a19095b
       LocalizationToTrafficLightData &traffic_light_message = current_traffic_light_frame->at(i);
       traffic_light_message.actor = vehicle;
       traffic_light_message.closest_waypoint = waypoint_buffer.front();
